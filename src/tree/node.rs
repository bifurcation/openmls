--- conflicted
+++ resolved
@@ -35,7 +35,6 @@
     }
 }
 
-<<<<<<< HEAD
 #[derive(Debug, PartialEq, Clone)]
 pub(crate) enum NodeContent {
     Leaf(KeyPackage),
@@ -88,106 +87,6 @@
                             Err(_) => return None,
                         };
                         Some(phe.parent_hash().to_vec())
-=======
-/// Ratchet tree node. A `Node` can either be a leaf node (in which case it
-/// contains an optional `KeyPackage`), or a parent node (in which case it
-/// contains an optional `ParentNode`).
-#[derive(Debug, PartialEq, Clone, Serialize, Deserialize)]
-pub struct Node {
-    pub node_type: NodeType,
-    // The node only holds public values.
-    // The private HPKE keys are stored in the `PrivateTree`.
-    pub(crate) key_package: Option<KeyPackage>,
-    pub(crate) node: Option<ParentNode>,
-}
-
-impl Node {
-    /// Creates a new leaf node. It can either be blank or contain a
-    /// `KeyPackage`.
-    pub fn new_leaf(kp_option: Option<KeyPackage>) -> Self {
-        Node {
-            node_type: NodeType::Leaf,
-            key_package: kp_option,
-            node: None,
-        }
-    }
-
-    /// Creates a new blank parent node.
-    pub fn new_blank_parent_node() -> Self {
-        Node {
-            node_type: NodeType::Parent,
-            key_package: None,
-            node: None,
-        }
-    }
-
-    /// Returns the public HPKE key of either node type.
-    pub fn public_hpke_key(&self) -> Option<&HPKEPublicKey> {
-        match self.node_type {
-            NodeType::Leaf => {
-                if let Some(ref kp) = self.key_package {
-                    Some(kp.hpke_init_key())
-                } else {
-                    None
-                }
-            }
-            NodeType::Parent => {
-                if let Some(ref parent_node) = self.node {
-                    Some(&parent_node.public_key)
-                } else {
-                    None
-                }
-            }
-        }
-    }
-
-    /// Blanks the node.
-    pub fn blank(&mut self) {
-        self.key_package = None;
-        self.node = None;
-    }
-
-    /// Returns `true` if the node is blank and `false` otherwise.
-    pub fn is_blank(&self) -> bool {
-        self.key_package.is_none() && self.node.is_none()
-    }
-
-    /// Returns `true` if the node is a non-blank parent node and `false`
-    /// otherwise.
-    pub(crate) fn is_full_parent(&self) -> bool {
-        self.node_type.is_parent() && self.node.is_some() && self.key_package.is_none()
-    }
-
-    /// Returns the parent hash of a node. Returns `None` if the node is blank.
-    /// Otherwise returns the `parent_hash` field for parent nodes and
-    /// optionally the `parent_hash` field of the `ParentHashExtension` of the
-    /// leaf node if the extension is present.
-    pub fn parent_hash(&self) -> Option<&[u8]> {
-        if self.is_blank() {
-            return None;
-        }
-        match self.node_type {
-            NodeType::Parent => {
-                if let Some(node) = &self.node {
-                    Some(&node.parent_hash)
-                } else {
-                    None
-                }
-            }
-            NodeType::Leaf => {
-                if let Some(key_package) = &self.key_package {
-                    let parent_hash_extension =
-                        key_package.extension_with_type(ExtensionType::ParentHash);
-                    match parent_hash_extension {
-                        Some(phe) => {
-                            let phe = match phe.to_parent_hash_extension() {
-                                Ok(phe) => phe,
-                                Err(_) => return None,
-                            };
-                            Some(&phe.parent_hash())
-                        }
-                        None => None,
->>>>>>> 6d4a687b
                     }
                     None => None,
                 }
@@ -213,23 +112,12 @@
         }
     }
 
-<<<<<<< HEAD
-    /// Obtain a `ParentNode` from a `Node`. Returns a `NodeError` if the given
-    /// node is a `Leaf`.
-    pub(crate) fn as_parent_node(&self) -> Result<&ParentNode, NodeError> {
-        match self {
-            Node::Leaf(_) => Err(NodeError::InvalidNodeType),
-            Node::Parent(parent_node) => Ok(parent_node),
-        }
-    }
-=======
 /// Content of a parent node.
 #[derive(Debug, PartialEq, Clone, Serialize, Deserialize)]
 pub struct ParentNode {
     pub(crate) public_key: HPKEPublicKey,
     pub(crate) unmerged_leaves: Vec<u32>,
     pub(crate) parent_hash: Vec<u8>,
->>>>>>> 6d4a687b
 }
 
 impl ParentNode {
