//! This module provides a framework to set up clients and groups using the
//! managed_group API. To use the framework, start by creating a new `TestSetup`
//! with a number of clients. After that, `create_clients` has to be called
//! before the the `TestSetup` can be used.
//!
//! Note that due to lifetime issues, no new clients can be created after
//! initialization.
//!
//! After initialization, the `TestSetup` enables the creation of groups using
//! `create_group`, which simply creates a one-member group, or
//! `create_random_group`, which creates a group of the given size with random
//! clients.
//!
//! Existing groups are represented by the `groups` field of the `TestSetup` and
//! initial members can be instructed to either propose or commit adds, removes
//! or updates via the corresponding functions of `TestSetup`. Note, that these
//! functions require a `&Group` reference, which can be obtained via the
//! `groups` field. When using these functions, the `TestSetup` fills the role
//! of the DS and automatically distributes the required KeyPackages and
//! resulting mls messages to the individual clients. Alternatively, the clients
//! can be manipulated manually via the `Client` struct, which contains their
//! group states.

#![allow(dead_code)]
/// We allow dead code here due to the following issue:
/// https://github.com/rust-lang/rust/issues/46379, which would otherwise create
/// a lot of unused code warnings.
use openmls::{node::Node, prelude::*};
use rand::{rngs::OsRng, RngCore};
use std::{cell::RefCell, collections::HashMap};

<<<<<<< HEAD
//pub mod client;
pub mod default_callbacks;
=======
pub mod client;
>>>>>>> 83b93b2b
pub mod errors;

use self::errors::*;

#[derive(Clone)]
/// The `Group` struct represents the "global" shared state of the group. Note,
/// that this state is only consistent if operations are conducted as per spec
/// and messages are distributed correctly to all clients via the
/// `distribute_to_members` function of `TestSetup`, which also updates the
/// `public_tree` field.
pub struct Group {
    pub group_id: GroupId,
    pub members: Vec<(usize, Vec<u8>)>,
    pub ciphersuite: Ciphersuite,
    pub group_config: ManagedGroupConfig,
    pub public_tree: Vec<Option<Node>>,
    pub exporter_secret: Vec<u8>,
}

impl Group {
    /// Return the identity of a random member of the group.
    pub fn random_group_member(&self) -> Vec<u8> {
        let index = (OsRng.next_u32() as usize) % self.members.len();
        // We can unwrap here, because the index is scoped with the size of the
        // HashSet.
        let (_, identity) = self.members[index].clone();
        identity
    }
}

#[derive(Debug)]
pub enum ActionType {
    Commit,
    Proposal,
}

/// `ManagedTestSetup` is the main struct of the framework. It contains the
/// state of all clients, as well as the global `KeyStore` containing the
/// clients' `CredentialBundles`. The `waiting_for_welcome` field acts as a
/// temporary store for `KeyPackage`s that are used to add new members to
/// groups. Note, that the `ManagedTestSetup` can only be initialized with a
/// fixed number of clients and that `create_clients` has to be called before it
/// can be otherwise used.
pub struct ManagedTestSetup {
    // The clients identity is its position in the vector in be_bytes.
    pub clients: RefCell<HashMap<Vec<u8>, RefCell<ManagedClient>>>,
    pub groups: RefCell<HashMap<GroupId, Group>>,
    // This maps key package hashes to client ids.
    pub waiting_for_welcome: RefCell<HashMap<Vec<u8>, Vec<u8>>>,
    pub default_mgc: ManagedGroupConfig,
}

// Some notes regarding the layout of the `ManagedTestSetup` implementation
// below: The references to the credentials in the ManagedGroups (in the
// clients) are essentially references to the keystore, which in turns means
// they are references to the top-level object, i.e. the setup.
//
// As a result, we can't have mutable references to the setup, because we have
// living (immutable) references to the keystore floating around. As a follow-up
// result, we need to populate the keystore _completely_ before distributing the
// references, as we can't mutably reference the keystore.
//
//   * Note, that (to my knowledge) we can't have the keystore live in a
//   refcell, because then the references are based on the local `borrow()`ed
//   object and won't live long enough.
//
// Finally, this means we have to initialize the KeyStore before we create the
// ManagedTestSetup object and we can create the clients (which contain the
// references to the KeyStore) only after we do that. This has to happen in the
// context that the `ManagedTestSetup` lives in, because otherwise the
// references don't live long enough.

impl ManagedTestSetup {
    /// Create a new `ManagedTestSetup` with the given default
    /// `ManagedGroupConfig` and the given number of clients. For lifetime
    /// reasons, `create_clients` has to be called in addition with the same
    /// number of clients.
    pub fn new(
        default_mgc: ManagedGroupConfig,
        default_mcc: ManagedClientConfig,
        number_of_clients: usize,
    ) -> Self {
        let mut clients = HashMap::new();
        let groups = RefCell::new(HashMap::new());
        let waiting_for_welcome = RefCell::new(HashMap::new());
        for i in 0..number_of_clients {
            let identity = i.to_be_bytes().to_vec();
            // For now, everyone supports all ciphersuites.
            let _ciphersuites = Config::supported_ciphersuite_names();
            let client = ManagedClient::new(identity.clone(), default_mcc.clone());
            clients.insert(identity, RefCell::new(client));
        }
        ManagedTestSetup {
            clients: RefCell::new(clients),
            groups,
            waiting_for_welcome,
            default_mgc,
        }
    }

    /// Create a fresh `KeyPackage` for client `client` for use when adding it
    /// to a group. The `KeyPackageBundle` will be fetched automatically when
    /// delivering the `Welcome` via `deliver_welcome`. This function throws an
    /// error if the client does not support the given ciphersuite.
    pub fn get_fresh_key_package(
        &self,
        client: &ManagedClient,
        ciphersuite: &Ciphersuite,
    ) -> Result<KeyPackage, SetupError> {
        let key_package = client.generate_key_package(&[ciphersuite.name()])?;
        println!("Storing key package with hash: {:?}", key_package.hash());
        self.waiting_for_welcome
            .borrow_mut()
            .insert(key_package.hash(), client.identity().to_vec());
        Ok(key_package)
    }

    /// Deliver a Welcome message to the intended recipients. It uses the given
    /// group `group` to obtain the current public tree of the group. Note, that
    /// this tree only exists if `distribute_to_members` was previously used to
    /// distribute the commit adding the members to the group. This function
    /// will throw an error if no key package was previously created for the
    /// client by `get_fresh_key_package`.
    pub fn deliver_welcome(&self, welcome: Welcome, group: &Group) -> Result<(), SetupError> {
        let clients = self.clients.borrow();
        for egs in welcome.secrets() {
            println!(
                "Trying to get key package with hash: {:?}",
                egs.key_package_hash
            );
            let client_id = self
                .waiting_for_welcome
                .borrow_mut()
                .remove(&egs.key_package_hash)
                .ok_or(SetupError::NoFreshKeyPackage)?;
            let client = clients.get(&client_id).unwrap().borrow();
            client.process_welcome(
                Some(&group.group_config),
                welcome.clone(),
                Some(group.public_tree.clone()),
            )?;
        }
        Ok(())
    }

    /// Distribute a set of messages sent by the sender with identity
    /// `sender_id` to their intended recipients in group `Group`. This function
    /// also verifies that all members of that group agree on the public tree.
    pub fn distribute_to_members(
        &self,
        // We need the sender to know a group member that we know can not have
        // been removed from the group.
        sender_id: &[u8],
        group: &mut Group,
        messages: &[MLSMessage],
    ) -> Result<(), ManagedClientError> {
        let clients = self.clients.borrow();
        println!("Distributing and processing messages...");
        // Distribute message to all members.
        for (index, member_id) in &group.members {
            println!("Index: {:?}, Id: {:?}", index, member_id);
            let member = clients.get(member_id).unwrap().borrow();
            member.process_messages(&group.group_id, messages.to_vec())?;
        }
        // Get the current tree and figure out who's still in the group.
        let sender = clients.get(sender_id).unwrap().borrow();
        group.members = get_members_of_group(&sender, &group.group_id)?
            .iter()
            .map(|(index, cred)| (*index, cred.identity().clone()))
            .collect();
        println!("Members still in the group:");
        for (index, member_id) in &group.members {
            println!("Index: {:?}, Id: {:?}", index, member_id);
        }
        group.public_tree = sender.export_ratchet_tree(&group.group_id)?;
        group.exporter_secret = sender.export_secret(&group.group_id, "test", &[], 32)?;
        Ok(())
    }

    /// Check if the public tree and the exporter secret with label "test" and
    /// length of the given group is the same for each group member. It also has
    /// each group member encrypt an application message and delivers all of
    /// these messages to all other members. This function panics if any of the
    /// above tests fail.
    pub fn check_group_states(&self, group: &mut Group) {
        let clients = self.clients.borrow();
        let mut messages = Vec::new();
        for (_, m_id) in &group.members {
            let m = clients.get(m_id).unwrap().borrow();
            // Some group members may not have received their welcome messages yet.
            if m.group_exists(&group.group_id).unwrap() {
                assert_eq!(
                    m.export_ratchet_tree(&group.group_id).unwrap(),
                    group.public_tree
                );
                assert_eq!(
                    m.export_secret(&group.group_id, "test", &[], 32).unwrap(),
                    group.exporter_secret
                );
                let message = m
                    .create_message(&group.group_id, "Hello World!".as_bytes())
                    .expect("Error composing message while checking group states.");
                messages.push((m_id.clone(), message));
            };
        }
        drop(clients);
        for (sender_id, message) in messages {
            self.distribute_to_members(&sender_id, group, &[message])
                .expect("Error sending messages to clients while checking group states.");
        }
    }

    /// Get `number_of_members` new members for the given group `group` for use
    /// with the `add_members` function. If not enough clients are left that are
    /// not already members of this group, this function will return an error.
    /// TODO #310: Make this function ensure that the given members support the
    /// ciphersuite of the group.
    pub fn random_new_members_for_group(
        &self,
        group: &Group,
        number_of_members: usize,
    ) -> Result<Vec<Vec<u8>>, SetupError> {
        let clients = self.clients.borrow();
        if number_of_members + group.members.len() > clients.len() {
            return Err(SetupError::NotEnoughClients);
        }
        let mut new_member_ids: Vec<Vec<u8>> = Vec::new();

        for _ in 0..number_of_members {
            let is_in_new_members = |client_id| {
                new_member_ids
                    .iter()
                    .any(|new_member_id| client_id == new_member_id)
            };
            let is_in_group = |client_id| {
                group
                    .members
                    .iter()
                    .any(|(_, member_id)| client_id == member_id)
            };
            // We can unwrap here, because we checked that enough eligible
            // members exist.
            let new_member_id = clients
                .keys()
                .find(|&client_id| !is_in_group(client_id) && !is_in_new_members(client_id))
                .unwrap();
            new_member_ids.push(new_member_id.clone());
        }
        Ok(new_member_ids)
    }

    /// Have a random client create a new group with ciphersuite `ciphersuite`
    /// and return the `GroupId`. Only works reliably if all clients support all
    /// ciphersuites, as it will throw an error if the randomly chosen client
    /// does not support the given ciphersuite. TODO #310: Fix to always work
    /// reliably, probably by introducing a mapping from ciphersuite to the set
    /// of client ids supporting it.
    pub fn create_group(&self, ciphersuite: &Ciphersuite) -> Result<GroupId, SetupError> {
        // Pick a random group creator.
        let clients = self.clients.borrow();
        let group_creator_id = ((OsRng.next_u32() as usize) % clients.len())
            .to_be_bytes()
            .to_vec();
        let group_creator = clients.get(&group_creator_id).unwrap().borrow();
        let mut groups = self.groups.borrow_mut();
        let group_id = GroupId {
            value: groups.len().to_string().into_bytes(),
        };

        group_creator.create_group(
            group_id.clone(),
            Some(&self.default_mgc.clone()),
            Some(ciphersuite.name()),
        )?;
        let public_tree = group_creator.export_ratchet_tree(&group_id)?;
        let exporter_secret = group_creator.export_secret(&group_id, "test", &[], 32)?;
        let mut member_ids = Vec::new();
        member_ids.push((0, group_creator_id));
        let group = Group {
            group_id: group_id.clone(),
            members: member_ids,
            ciphersuite: ciphersuite.clone(),
            group_config: self.default_mgc.clone(),
            public_tree,
            exporter_secret,
        };
        groups.insert(group_id.clone(), group);
        Ok(group_id)
    }

    /// Create a random group of size `group_size` and return the `GroupId`
    pub fn create_random_group(
        &self,
        target_group_size: usize,
        ciphersuite: &Ciphersuite,
    ) -> Result<GroupId, SetupError> {
        // Create the initial group.
        let group_id = self.create_group(ciphersuite)?;

        let mut groups = self.groups.borrow_mut();
        let group = groups.get_mut(&group_id).unwrap();

        // Get new members to add to the group.
        let mut new_members = self.random_new_members_for_group(group, target_group_size - 1)?;
        println!("Number of random new members: {:?}", new_members.len());

        // Add new members bit by bit.
        while !new_members.is_empty() {
            // Pick a random adder.
            let adder_id = group.random_group_member();
            // Add between 1 and 5 new members.
            let number_of_adds = ((OsRng.next_u32() as usize) % 5 % new_members.len()) + 1;
            let members_to_add = new_members.drain(0..number_of_adds).collect();
            self.add_clients(ActionType::Commit, group, &adder_id, members_to_add)?;
        }
        Ok(group_id)
    }

    /// Have the client with identity `client_id` either propose or commit
    /// (depending on `action_type`) a self update in group `group`. Will throw
    /// an error if the client is not actually a member of group `group`.
    pub fn self_update(
        &self,
        action_type: ActionType,
        group: &mut Group,
        client_id: &[u8],
        key_package_bundle_option: Option<KeyPackageBundle>,
    ) -> Result<(), SetupError> {
        let clients = self.clients.borrow();
        let client = clients
            .get(client_id)
            .ok_or(SetupError::UnknownClientId)?
            .borrow();
        let (messages, welcome_option) = self_update(
            &client,
            action_type,
            &group.group_id,
            key_package_bundle_option,
        )?;
        self.distribute_to_members(&client.identity(), group, &messages)?;
        if let Some(welcome) = welcome_option {
            self.deliver_welcome(welcome, group)?;
        }
        Ok(())
    }

    /// Has the `adder` either propose or commit (depending on the
    /// `action_type`) an add of the `addee` to the Group `group`. Returns an
    /// error if
    /// * the `adder` is not part of the group
    /// * the `addee` is already part of the group
    /// * the `addee` doesn't support the group's ciphersuite.
    pub fn add_clients(
        &self,
        action_type: ActionType,
        group: &mut Group,
        adder_id: &[u8],
        addees: Vec<Vec<u8>>,
    ) -> Result<(), SetupError> {
        let clients = self.clients.borrow();
        let adder = clients
            .get(adder_id)
            .ok_or(SetupError::UnknownClientId)?
            .borrow();
        if group
            .members
            .iter()
            .any(|(_, id)| addees.iter().any(|client_id| client_id == id))
        {
            return Err(SetupError::ClientAlreadyInGroup);
        }
        let mut key_packages = Vec::new();
        for addee_id in &addees {
            let addee = clients
                .get(addee_id)
                .ok_or(SetupError::UnknownClientId)?
                .borrow();
            let key_package = self.get_fresh_key_package(&addee, &group.ciphersuite)?;
            key_packages.push(key_package);
        }
        let (messages, welcome_option) =
            add_members(&adder, action_type, &group.group_id, &key_packages)?;
        self.distribute_to_members(&adder_id, group, &messages)?;
        if let Some(welcome) = welcome_option {
            self.deliver_welcome(welcome, group)?;
        }
        Ok(())
    }

    /// Has the `remover` propose or commit (depending on the `action_type`) the
    /// removal the members in in the given leaf indices in the tree from the
    /// Group `group`. If the `remover` or one of the `target_members` is not
    /// part of the group, it returns an error.
    pub fn remove_clients_by_index(
        &self,
        action_type: ActionType,
        group: &mut Group,
        remover_id: &[u8],
        target_indices: &[usize],
    ) -> Result<(), SetupError> {
        let clients = self.clients.borrow();
        let remover = clients
            .get(remover_id)
            .ok_or(SetupError::UnknownClientId)?
            .borrow();
        let client_in_group = group.members.iter().any(|(member_index, _)| {
            target_indices
                .iter()
                .any(|target_index| target_index == member_index)
        });
        if !client_in_group {
            return Err(SetupError::ClientNotInGroup);
        }
        let (messages, welcome_option) =
            remove_members(&remover, action_type, &group.group_id, &target_indices)?;
        self.distribute_to_members(remover_id, group, &messages)?;
        if let Some(welcome) = welcome_option {
            self.deliver_welcome(welcome, group)?;
        }
        Ok(())
    }

    /// Has the `remover` propose or commit (depending on the `action_type`) the
    /// removal the `target_members` from the Group `group`. If the `remover` or
    /// one of the `target_members` is not part of the group, it returns an
    /// error.
    pub fn remove_clients(
        &self,
        action_type: ActionType,
        group: &mut Group,
        remover_id: &[u8],
        target_members: Vec<Vec<u8>>,
    ) -> Result<(), SetupError> {
        let mut target_indices = Vec::new();
        for target in &target_members {
            let (index, _) = group
                .members
                .iter()
                .find(|(_, identity)| identity == target)
                .ok_or(SetupError::ClientNotInGroup)?;
            target_indices.push(*index);
        }
        self.remove_clients_by_index(action_type, group, remover_id, &target_indices)?;
        Ok(())
    }

    /// This function picks a random member of group `group` and has them
    /// perform a random commit- or proposal action. TODO #133: This won't work
    /// yet due to the missing proposal validation.
    pub fn perform_random_operation(&self, group: &mut Group) -> Result<(), SetupError> {
        // Who's going to do it?
        let member_id = group.random_group_member();
        println!("Member performing the operation: {:?}", member_id);

        // TODO: Do both things.
        let action_type = match (OsRng.next_u32() as usize) % 2 {
            0 => ActionType::Proposal,
            1 => ActionType::Commit,
            _ => return Err(SetupError::Unknown),
        };

        // TODO: Do multiple things.
        let operation_type = (OsRng.next_u32() as usize) % 3;
        match operation_type {
            0 => {
                println!(
                    "Perfoming a self-update with action type: {:?}",
                    action_type
                );
                self.self_update(action_type, group, &member_id, None)?;
            }
            1 => {
                // If it's a single-member group, don't remove anyone.
                if group.members.len() > 1 {
                    // How many members?
                    let number_of_removals =
                        (((OsRng.next_u32() as usize) % group.members.len()) % 5) + 1;

                    let (own_index, _) = group
                        .members
                        .iter()
                        .find(|(_, identity)| identity == &member_id)
                        .unwrap()
                        .clone();
                    println!(
                        "Index of the member performing the {:?}: {:?}",
                        action_type, own_index
                    );

                    let mut target_member_ids = Vec::new();
                    // Get the client references, as opposed to just the member indices.
                    println!("Removing members:");
                    for _ in 0..number_of_removals {
                        // Get a random index.
                        let mut member_list_index =
                            (OsRng.next_u32() as usize) % group.members.len();
                        // Re-sample until the index is not our own index and
                        // not one that is not already being removed.
                        let (mut leaf_index, mut identity) =
                            group.members[member_list_index].clone();
                        while leaf_index == own_index || target_member_ids.contains(&identity) {
                            member_list_index = (OsRng.next_u32() as usize) % group.members.len();
                            let (new_leaf_index, new_identity) =
                                group.members[member_list_index].clone();
                            leaf_index = new_leaf_index;
                            identity = new_identity;
                        }
                        println!("Index: {:?}, Identity: {:?}", leaf_index, identity,);
                        target_member_ids.push(identity);
                    }
                    self.remove_clients(action_type, group, &member_id, target_member_ids)?
                };
            }
            2 => {
                // First, figure out if there are clients left to add.
                let clients_left = self.clients.borrow().len() - group.members.len();
                if clients_left > 0 {
                    let number_of_adds = (((OsRng.next_u32() as usize) % clients_left) % 5) + 1;
                    let new_member_ids = self
                        .random_new_members_for_group(group, number_of_adds)
                        .unwrap();
                    println!(
                        "{:?}: Adding new clients: {:?}",
                        action_type, new_member_ids
                    );
                    // Have the adder add them to the group.
                    self.add_clients(action_type, group, &member_id, new_member_ids)?;
                }
            }
            _ => return Err(SetupError::Unknown),
        };
        Ok(())
    }
}

// Functions that were in "Client", but didn't make it into `ManagedClient`.

fn get_members_of_group(
    client: &ManagedClient,
    group_id: &GroupId,
) -> Result<Vec<(usize, Credential)>, ManagedClientError> {
    let mut members = vec![];
    let tree = client.export_ratchet_tree(group_id)?;
    for (index, leaf) in tree.iter().enumerate() {
        if index % 2 == 0 {
            if let Some(leaf_node) = leaf {
                let key_package = leaf_node.key_package().unwrap();
                members.push((index / 2, key_package.credential().clone()));
            }
        }
    }
    Ok(members)
}

/// Have the client either propose or commit (depending on the
/// `action_type`) a self update in the group with the given group id.
/// Optionally, a `KeyPackageBundle` can be provided, which the client will
/// update their leaf with. Returns an error if no group with the given
/// group id can be found or if an error occurs while creating the update.
pub fn self_update(
    client: &ManagedClient,
    action_type: ActionType,
    group_id: &GroupId,
    key_package_bundle_option: Option<KeyPackageBundle>,
) -> Result<(Vec<MLSMessage>, Option<Welcome>), ManagedClientError> {
    let action_results = match action_type {
        ActionType::Commit => client.self_update(group_id, key_package_bundle_option)?,
        ActionType::Proposal => (
            client.propose_self_update(group_id, key_package_bundle_option)?,
            None,
        ),
    };
    Ok(action_results)
}

/// Have the client either propose or commit (depending on the
/// `action_type`) adding the clients with the given `KeyPackage`s to the
/// group with the given group id. Returns an error if no group with the
/// given group id can be found or if an error occurs while performing the
/// add operation.
pub fn add_members(
    client: &ManagedClient,
    action_type: ActionType,
    group_id: &GroupId,
    key_packages: &[KeyPackage],
) -> Result<(Vec<MLSMessage>, Option<Welcome>), ManagedClientError> {
    let action_results = match action_type {
        ActionType::Commit => {
            let (messages, welcome) = client.add_members(group_id, key_packages)?;
            (messages, Some(welcome))
        }
        ActionType::Proposal => (client.propose_add_members(group_id, key_packages)?, None),
    };
    Ok(action_results)
}

/// Have the client either propose or commit (depending on the
/// `action_type`) removing the clients with the given indices from the
/// group with the given group id. Returns an error if no group with the
/// given group id can be found or if an error occurs while performing the
/// remove operation.
pub fn remove_members(
    client: &ManagedClient,
    action_type: ActionType,
    group_id: &GroupId,
    target_indices: &[usize],
) -> Result<(Vec<MLSMessage>, Option<Welcome>), ManagedClientError> {
    let action_results = match action_type {
        ActionType::Commit => client.remove_members(group_id, target_indices)?,
        ActionType::Proposal => (
            client.propose_remove_members(group_id, target_indices)?,
            None,
        ),
    };
    Ok(action_results)
}<|MERGE_RESOLUTION|>--- conflicted
+++ resolved
@@ -29,12 +29,6 @@
 use rand::{rngs::OsRng, RngCore};
 use std::{cell::RefCell, collections::HashMap};
 
-<<<<<<< HEAD
-//pub mod client;
-pub mod default_callbacks;
-=======
-pub mod client;
->>>>>>> 83b93b2b
 pub mod errors;
 
 use self::errors::*;
